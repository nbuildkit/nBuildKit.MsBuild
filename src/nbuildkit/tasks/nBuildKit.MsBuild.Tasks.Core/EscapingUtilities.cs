﻿//-----------------------------------------------------------------------
// <copyright company="nBuildKit">
// Copyright (c) nBuildKit. All rights reserved.
// Licensed under the Apache License, Version 2.0 license. See LICENCE.md file in the project root for full license information.
// </copyright>
//-----------------------------------------------------------------------

using System;
using System.Collections.Generic;
using System.Globalization;
using System.Text;

namespace NBuildKit.MsBuild.Tasks.Core
{
    /// <summary>
    /// This class implements static methods to assist with unescaping of %XX codes
    /// in the MSBuild file format.
    /// </summary>
    /// <remarks>
    /// Taken from here: https://github.com/Microsoft/msbuild/blob/master/src/Shared/EscapingUtilities.cs
    /// because it is internal so we can't get to it.
    /// </remarks>
    public static class EscapingUtilities
    {
        /// <summary>
        /// Special characters that need escaping.
        /// It's VERY important that the percent character is the FIRST on the list - since it's both a character
        /// we escape and use in escape sequences, we can unintentionally escape other escape sequences if we
        /// don't process it first. Of course we'll have a similar problem if we ever decide to escape hex digits
        /// (that would require rewriting the algorithm) but since it seems unlikely that we ever do, this should
        /// be good enough to avoid complicating the algorithm at this point.
        /// </summary>
        private static readonly char[] _charsToEscape = { '%', '*', '?', '@', '$', '(', ')', ';', '\'' };

        /// <summary>
        /// Optional cache of escaped strings for use when needing to escape in performance-critical scenarios with significant
        /// expected string reuse.
        /// </summary>
        private static Dictionary<string, string> _unescapedToEscapedStrings = new Dictionary<string, string>(StringComparer.Ordinal);

        /// <summary>
        /// Append the escaped version of the given character to a <see cref="StringBuilder"/>.
        /// </summary>
        /// <param name="builder">The <see cref="StringBuilder"/> to which to append.</param>
        /// <param name="character">The character to escape.</param>
        private static void AppendEscapedChar(StringBuilder builder, char character)
        {
            // Append the escaped version which is a percent sign followed by two hexadecimal digits
            builder.Append('%');
            builder.Append(HexDigitChar(character / 0x10));
            builder.Append(HexDigitChar(character & 0x0F));
        }

        /// <summary>
        /// Append the escaped version of the given string to a <see cref="StringBuilder"/>.
        /// </summary>
        /// <param name="sb">The <see cref="StringBuilder"/> to which to append.</param>
        /// <param name="text">The unescaped string.</param>
        private static void AppendEscapedString(StringBuilder sb, string text)
        {
            // Replace each unescaped special character with an escape sequence one
            for (int idx = 0; ;)
            {
                int nextIdx = text.IndexOfAny(_charsToEscape, idx);
                if (nextIdx == -1)
                {
                    sb.Append(text, idx, text.Length - idx);
                    break;
                }

                sb.Append(text, idx, nextIdx - idx);
                AppendEscapedChar(sb, text[nextIdx]);
                idx = nextIdx + 1;
            }
        }

        /// <summary>
        /// Before trying to actually escape the string, it can be useful to call this method to determine
        /// if escaping is necessary at all.  This can save lots of calls to copy around item metadata
        /// that is really the same whether escaped or not.
        /// </summary>
        /// <param name="text">The unescaped string.</param>
        /// <returns>true if the string contains any of the characters that need to be escaped, otherwise false.</returns>
        private static bool ContainsReservedCharacters(string text)
        {
            return text.IndexOfAny(_charsToEscape) != -1;
        }

        /// <summary>
        /// Adds instances of %XX in the input string where the char to be escaped appears
        /// XX is the hex value of the ASCII code for the char.
        /// </summary>
        /// <param name="text">The string to escape.</param>
<<<<<<< HEAD
        /// <returns>escaped string.</returns>
=======
        /// <returns>The escaped string.</returns>
>>>>>>> 2ef474d8
        public static string Escape(string text)
        {
            return EscapeWithOptionalCaching(text, cache: false);
        }

        /// <summary>
        /// Adds instances of %XX in the input string where the char char to be escaped appears
        /// XX is the hex value of the ASCII code for the char.  Caches if requested.
        /// </summary>
        /// <param name="text">The string to escape.</param>
        /// <param name="cache">
        /// True if the cache should be checked, and if the resultant string
        /// should be cached.
        /// </param>
        /// <returns>The escaped string.</returns>
        private static string EscapeWithOptionalCaching(string text, bool cache)
        {
            // If there are no special chars, just return the original string immediately.
            // Don't even instantiate the StringBuilder.
            if (string.IsNullOrEmpty(text) || !ContainsReservedCharacters(text))
            {
                return text;
            }

            // next, if we're caching, check to see if it's already there.
            if (cache)
            {
                string cachedEscapedString = null;
                lock (_unescapedToEscapedStrings)
                {
                    if (_unescapedToEscapedStrings.TryGetValue(text, out cachedEscapedString))
                    {
                        return cachedEscapedString;
                    }
                }
            }

            // This is where we're going to build up the final string to return to the caller.
            StringBuilder escapedStringBuilder = new StringBuilder(text.Length * 2);

            AppendEscapedString(escapedStringBuilder, text);

            if (!cache)
            {
                return escapedStringBuilder.ToString();
            }

            string escapedString = escapedStringBuilder.ToString();
            lock (_unescapedToEscapedStrings)
            {
                _unescapedToEscapedStrings[text] = escapedString;
            }

            return escapedString;
        }

        /// <summary>
        /// Convert the given integer into its hexadecimal representation.
        /// </summary>
        /// <param name="x">The number to convert, which must be non-negative and less than 16.</param>
        /// <returns>The character which is the hexadecimal representation of <paramref name="x"/>.</returns>
        private static char HexDigitChar(int x)
        {
            return (char)(x + (x < 10 ? '0' : ('a' - 10)));
        }

        private static bool IsHexDigit(char character)
        {
            return ((character >= '0') && (character <= '9'))
                || ((character >= 'A') && (character <= 'F'))
                || ((character >= 'a') && (character <= 'f'));
        }

        /// <summary>
        /// Replaces all instances of %XX in the input string with the character represented
        /// by the hexadecimal number XX.
        /// </summary>
        /// <param name="text">The string to unescape.</param>
<<<<<<< HEAD
        /// <returns>unescaped string.</returns>
=======
        /// <returns>The unescaped string.</returns>
>>>>>>> 2ef474d8
        public static string UnescapeAll(string text)
        {
            bool throwAwayBool;
            return UnescapeAll(text, out throwAwayBool);
        }

        /// <summary>
        /// Replaces all instances of %XX in the input string with the character represented
        /// by the hexadecimal number XX.
        /// </summary>
        /// <param name="text">The string to unescape.</param>
        /// <param name="escapingWasNecessary">Whether any replacements were made.</param>
<<<<<<< HEAD
        /// <returns>unescaped string.</returns>
=======
        /// <returns>The unescaped string.</returns>
>>>>>>> 2ef474d8
        public static string UnescapeAll(string text, out bool escapingWasNecessary)
        {
            escapingWasNecessary = false;

            // If the string doesn't contain anything, then by definition it doesn't
            // need unescaping.
            if (string.IsNullOrEmpty(text))
            {
                return text;
            }

            // If there are no percent signs, just return the original string immediately.
            // Don't even instantiate the StringBuilder.
            int indexOfPercent = text.IndexOf('%');
            if (indexOfPercent == -1)
            {
                return text;
            }

            // This is where we're going to build up the final string to return to the caller.
            StringBuilder unescapedString = new StringBuilder(text.Length);

            int currentPosition = 0;

            // Loop until there are no more percent signs in the input string.
            while (indexOfPercent != -1)
            {
                // There must be two hex characters following the percent sign
                // for us to even consider doing anything with this.
                if ((indexOfPercent <= (text.Length - 3)) && IsHexDigit(text[indexOfPercent + 1]) && IsHexDigit(text[indexOfPercent + 2]))
                {
                    // First copy all the characters up to the current percent sign into
                    // the destination.
                    unescapedString.Append(text, currentPosition, indexOfPercent - currentPosition);

                    // Convert the %XX to an actual real character.
                    string hexString = text.Substring(indexOfPercent + 1, 2);
                    char unescapedCharacter = (char)int.Parse(
                        hexString,
                        NumberStyles.HexNumber,
                        CultureInfo.InvariantCulture);

                    // if the unescaped character is not on the exception list, append it
                    unescapedString.Append(unescapedCharacter);

                    // Advance the current pointer to reflect the fact that the destination string
                    // is up to date with everything up to and including this escape code we just found.
                    currentPosition = indexOfPercent + 3;

                    escapingWasNecessary = true;
                }

                // Find the next percent sign.
                indexOfPercent = text.IndexOf('%', indexOfPercent + 1);
            }

            // Okay, there are no more percent signs in the input string, so just copy the remaining
            // characters into the destination.
            unescapedString.Append(text, currentPosition, text.Length - currentPosition);

            return unescapedString.ToString();
        }
    }
}
<|MERGE_RESOLUTION|>--- conflicted
+++ resolved
@@ -1,262 +1,250 @@
-﻿//-----------------------------------------------------------------------
-// <copyright company="nBuildKit">
-// Copyright (c) nBuildKit. All rights reserved.
-// Licensed under the Apache License, Version 2.0 license. See LICENCE.md file in the project root for full license information.
-// </copyright>
-//-----------------------------------------------------------------------
-
-using System;
-using System.Collections.Generic;
-using System.Globalization;
-using System.Text;
-
-namespace NBuildKit.MsBuild.Tasks.Core
-{
-    /// <summary>
-    /// This class implements static methods to assist with unescaping of %XX codes
-    /// in the MSBuild file format.
-    /// </summary>
-    /// <remarks>
-    /// Taken from here: https://github.com/Microsoft/msbuild/blob/master/src/Shared/EscapingUtilities.cs
-    /// because it is internal so we can't get to it.
-    /// </remarks>
-    public static class EscapingUtilities
-    {
-        /// <summary>
-        /// Special characters that need escaping.
-        /// It's VERY important that the percent character is the FIRST on the list - since it's both a character
-        /// we escape and use in escape sequences, we can unintentionally escape other escape sequences if we
-        /// don't process it first. Of course we'll have a similar problem if we ever decide to escape hex digits
-        /// (that would require rewriting the algorithm) but since it seems unlikely that we ever do, this should
-        /// be good enough to avoid complicating the algorithm at this point.
-        /// </summary>
-        private static readonly char[] _charsToEscape = { '%', '*', '?', '@', '$', '(', ')', ';', '\'' };
-
-        /// <summary>
-        /// Optional cache of escaped strings for use when needing to escape in performance-critical scenarios with significant
-        /// expected string reuse.
-        /// </summary>
-        private static Dictionary<string, string> _unescapedToEscapedStrings = new Dictionary<string, string>(StringComparer.Ordinal);
-
-        /// <summary>
-        /// Append the escaped version of the given character to a <see cref="StringBuilder"/>.
-        /// </summary>
-        /// <param name="builder">The <see cref="StringBuilder"/> to which to append.</param>
-        /// <param name="character">The character to escape.</param>
-        private static void AppendEscapedChar(StringBuilder builder, char character)
-        {
-            // Append the escaped version which is a percent sign followed by two hexadecimal digits
-            builder.Append('%');
-            builder.Append(HexDigitChar(character / 0x10));
-            builder.Append(HexDigitChar(character & 0x0F));
-        }
-
-        /// <summary>
-        /// Append the escaped version of the given string to a <see cref="StringBuilder"/>.
-        /// </summary>
-        /// <param name="sb">The <see cref="StringBuilder"/> to which to append.</param>
-        /// <param name="text">The unescaped string.</param>
-        private static void AppendEscapedString(StringBuilder sb, string text)
-        {
-            // Replace each unescaped special character with an escape sequence one
-            for (int idx = 0; ;)
-            {
-                int nextIdx = text.IndexOfAny(_charsToEscape, idx);
-                if (nextIdx == -1)
-                {
-                    sb.Append(text, idx, text.Length - idx);
-                    break;
-                }
-
-                sb.Append(text, idx, nextIdx - idx);
-                AppendEscapedChar(sb, text[nextIdx]);
-                idx = nextIdx + 1;
-            }
-        }
-
-        /// <summary>
-        /// Before trying to actually escape the string, it can be useful to call this method to determine
-        /// if escaping is necessary at all.  This can save lots of calls to copy around item metadata
-        /// that is really the same whether escaped or not.
-        /// </summary>
-        /// <param name="text">The unescaped string.</param>
-        /// <returns>true if the string contains any of the characters that need to be escaped, otherwise false.</returns>
-        private static bool ContainsReservedCharacters(string text)
-        {
-            return text.IndexOfAny(_charsToEscape) != -1;
-        }
-
-        /// <summary>
-        /// Adds instances of %XX in the input string where the char to be escaped appears
-        /// XX is the hex value of the ASCII code for the char.
-        /// </summary>
-        /// <param name="text">The string to escape.</param>
-<<<<<<< HEAD
-        /// <returns>escaped string.</returns>
-=======
-        /// <returns>The escaped string.</returns>
->>>>>>> 2ef474d8
-        public static string Escape(string text)
-        {
-            return EscapeWithOptionalCaching(text, cache: false);
-        }
-
-        /// <summary>
-        /// Adds instances of %XX in the input string where the char char to be escaped appears
-        /// XX is the hex value of the ASCII code for the char.  Caches if requested.
-        /// </summary>
-        /// <param name="text">The string to escape.</param>
-        /// <param name="cache">
-        /// True if the cache should be checked, and if the resultant string
-        /// should be cached.
-        /// </param>
-        /// <returns>The escaped string.</returns>
-        private static string EscapeWithOptionalCaching(string text, bool cache)
-        {
-            // If there are no special chars, just return the original string immediately.
-            // Don't even instantiate the StringBuilder.
-            if (string.IsNullOrEmpty(text) || !ContainsReservedCharacters(text))
-            {
-                return text;
-            }
-
-            // next, if we're caching, check to see if it's already there.
-            if (cache)
-            {
-                string cachedEscapedString = null;
-                lock (_unescapedToEscapedStrings)
-                {
-                    if (_unescapedToEscapedStrings.TryGetValue(text, out cachedEscapedString))
-                    {
-                        return cachedEscapedString;
-                    }
-                }
-            }
-
-            // This is where we're going to build up the final string to return to the caller.
-            StringBuilder escapedStringBuilder = new StringBuilder(text.Length * 2);
-
-            AppendEscapedString(escapedStringBuilder, text);
-
-            if (!cache)
-            {
-                return escapedStringBuilder.ToString();
-            }
-
-            string escapedString = escapedStringBuilder.ToString();
-            lock (_unescapedToEscapedStrings)
-            {
-                _unescapedToEscapedStrings[text] = escapedString;
-            }
-
-            return escapedString;
-        }
-
-        /// <summary>
-        /// Convert the given integer into its hexadecimal representation.
-        /// </summary>
-        /// <param name="x">The number to convert, which must be non-negative and less than 16.</param>
-        /// <returns>The character which is the hexadecimal representation of <paramref name="x"/>.</returns>
-        private static char HexDigitChar(int x)
-        {
-            return (char)(x + (x < 10 ? '0' : ('a' - 10)));
-        }
-
-        private static bool IsHexDigit(char character)
-        {
-            return ((character >= '0') && (character <= '9'))
-                || ((character >= 'A') && (character <= 'F'))
-                || ((character >= 'a') && (character <= 'f'));
-        }
-
-        /// <summary>
-        /// Replaces all instances of %XX in the input string with the character represented
-        /// by the hexadecimal number XX.
-        /// </summary>
-        /// <param name="text">The string to unescape.</param>
-<<<<<<< HEAD
-        /// <returns>unescaped string.</returns>
-=======
-        /// <returns>The unescaped string.</returns>
->>>>>>> 2ef474d8
-        public static string UnescapeAll(string text)
-        {
-            bool throwAwayBool;
-            return UnescapeAll(text, out throwAwayBool);
-        }
-
-        /// <summary>
-        /// Replaces all instances of %XX in the input string with the character represented
-        /// by the hexadecimal number XX.
-        /// </summary>
-        /// <param name="text">The string to unescape.</param>
-        /// <param name="escapingWasNecessary">Whether any replacements were made.</param>
-<<<<<<< HEAD
-        /// <returns>unescaped string.</returns>
-=======
-        /// <returns>The unescaped string.</returns>
->>>>>>> 2ef474d8
-        public static string UnescapeAll(string text, out bool escapingWasNecessary)
-        {
-            escapingWasNecessary = false;
-
-            // If the string doesn't contain anything, then by definition it doesn't
-            // need unescaping.
-            if (string.IsNullOrEmpty(text))
-            {
-                return text;
-            }
-
-            // If there are no percent signs, just return the original string immediately.
-            // Don't even instantiate the StringBuilder.
-            int indexOfPercent = text.IndexOf('%');
-            if (indexOfPercent == -1)
-            {
-                return text;
-            }
-
-            // This is where we're going to build up the final string to return to the caller.
-            StringBuilder unescapedString = new StringBuilder(text.Length);
-
-            int currentPosition = 0;
-
-            // Loop until there are no more percent signs in the input string.
-            while (indexOfPercent != -1)
-            {
-                // There must be two hex characters following the percent sign
-                // for us to even consider doing anything with this.
-                if ((indexOfPercent <= (text.Length - 3)) && IsHexDigit(text[indexOfPercent + 1]) && IsHexDigit(text[indexOfPercent + 2]))
-                {
-                    // First copy all the characters up to the current percent sign into
-                    // the destination.
-                    unescapedString.Append(text, currentPosition, indexOfPercent - currentPosition);
-
-                    // Convert the %XX to an actual real character.
-                    string hexString = text.Substring(indexOfPercent + 1, 2);
-                    char unescapedCharacter = (char)int.Parse(
-                        hexString,
-                        NumberStyles.HexNumber,
-                        CultureInfo.InvariantCulture);
-
-                    // if the unescaped character is not on the exception list, append it
-                    unescapedString.Append(unescapedCharacter);
-
-                    // Advance the current pointer to reflect the fact that the destination string
-                    // is up to date with everything up to and including this escape code we just found.
-                    currentPosition = indexOfPercent + 3;
-
-                    escapingWasNecessary = true;
-                }
-
-                // Find the next percent sign.
-                indexOfPercent = text.IndexOf('%', indexOfPercent + 1);
-            }
-
-            // Okay, there are no more percent signs in the input string, so just copy the remaining
-            // characters into the destination.
-            unescapedString.Append(text, currentPosition, text.Length - currentPosition);
-
-            return unescapedString.ToString();
-        }
-    }
-}
+﻿//-----------------------------------------------------------------------
+// <copyright company="nBuildKit">
+// Copyright (c) nBuildKit. All rights reserved.
+// Licensed under the Apache License, Version 2.0 license. See LICENCE.md file in the project root for full license information.
+// </copyright>
+//-----------------------------------------------------------------------
+
+using System;
+using System.Collections.Generic;
+using System.Globalization;
+using System.Text;
+
+namespace NBuildKit.MsBuild.Tasks.Core
+{
+    /// <summary>
+    /// This class implements static methods to assist with unescaping of %XX codes
+    /// in the MSBuild file format.
+    /// </summary>
+    /// <remarks>
+    /// Taken from here: https://github.com/Microsoft/msbuild/blob/master/src/Shared/EscapingUtilities.cs
+    /// because it is internal so we can't get to it.
+    /// </remarks>
+    public static class EscapingUtilities
+    {
+        /// <summary>
+        /// Special characters that need escaping.
+        /// It's VERY important that the percent character is the FIRST on the list - since it's both a character
+        /// we escape and use in escape sequences, we can unintentionally escape other escape sequences if we
+        /// don't process it first. Of course we'll have a similar problem if we ever decide to escape hex digits
+        /// (that would require rewriting the algorithm) but since it seems unlikely that we ever do, this should
+        /// be good enough to avoid complicating the algorithm at this point.
+        /// </summary>
+        private static readonly char[] _charsToEscape = { '%', '*', '?', '@', '$', '(', ')', ';', '\'' };
+
+        /// <summary>
+        /// Optional cache of escaped strings for use when needing to escape in performance-critical scenarios with significant
+        /// expected string reuse.
+        /// </summary>
+        private static Dictionary<string, string> _unescapedToEscapedStrings = new Dictionary<string, string>(StringComparer.Ordinal);
+
+        /// <summary>
+        /// Append the escaped version of the given character to a <see cref="StringBuilder"/>.
+        /// </summary>
+        /// <param name="builder">The <see cref="StringBuilder"/> to which to append.</param>
+        /// <param name="character">The character to escape.</param>
+        private static void AppendEscapedChar(StringBuilder builder, char character)
+        {
+            // Append the escaped version which is a percent sign followed by two hexadecimal digits
+            builder.Append('%');
+            builder.Append(HexDigitChar(character / 0x10));
+            builder.Append(HexDigitChar(character & 0x0F));
+        }
+
+        /// <summary>
+        /// Append the escaped version of the given string to a <see cref="StringBuilder"/>.
+        /// </summary>
+        /// <param name="sb">The <see cref="StringBuilder"/> to which to append.</param>
+        /// <param name="text">The unescaped string.</param>
+        private static void AppendEscapedString(StringBuilder sb, string text)
+        {
+            // Replace each unescaped special character with an escape sequence one
+            for (int idx = 0; ;)
+            {
+                int nextIdx = text.IndexOfAny(_charsToEscape, idx);
+                if (nextIdx == -1)
+                {
+                    sb.Append(text, idx, text.Length - idx);
+                    break;
+                }
+
+                sb.Append(text, idx, nextIdx - idx);
+                AppendEscapedChar(sb, text[nextIdx]);
+                idx = nextIdx + 1;
+            }
+        }
+
+        /// <summary>
+        /// Before trying to actually escape the string, it can be useful to call this method to determine
+        /// if escaping is necessary at all.  This can save lots of calls to copy around item metadata
+        /// that is really the same whether escaped or not.
+        /// </summary>
+        /// <param name="text">The unescaped string.</param>
+        /// <returns>true if the string contains any of the characters that need to be escaped, otherwise false.</returns>
+        private static bool ContainsReservedCharacters(string text)
+        {
+            return text.IndexOfAny(_charsToEscape) != -1;
+        }
+
+        /// <summary>
+        /// Adds instances of %XX in the input string where the char to be escaped appears
+        /// XX is the hex value of the ASCII code for the char.
+        /// </summary>
+        /// <param name="text">The string to escape.</param>
+        /// <returns>The escaped string.</returns>
+        public static string Escape(string text)
+        {
+            return EscapeWithOptionalCaching(text, cache: false);
+        }
+
+        /// <summary>
+        /// Adds instances of %XX in the input string where the char char to be escaped appears
+        /// XX is the hex value of the ASCII code for the char.  Caches if requested.
+        /// </summary>
+        /// <param name="text">The string to escape.</param>
+        /// <param name="cache">
+        /// True if the cache should be checked, and if the resultant string
+        /// should be cached.
+        /// </param>
+        /// <returns>The escaped string.</returns>
+        private static string EscapeWithOptionalCaching(string text, bool cache)
+        {
+            // If there are no special chars, just return the original string immediately.
+            // Don't even instantiate the StringBuilder.
+            if (string.IsNullOrEmpty(text) || !ContainsReservedCharacters(text))
+            {
+                return text;
+            }
+
+            // next, if we're caching, check to see if it's already there.
+            if (cache)
+            {
+                string cachedEscapedString = null;
+                lock (_unescapedToEscapedStrings)
+                {
+                    if (_unescapedToEscapedStrings.TryGetValue(text, out cachedEscapedString))
+                    {
+                        return cachedEscapedString;
+                    }
+                }
+            }
+
+            // This is where we're going to build up the final string to return to the caller.
+            StringBuilder escapedStringBuilder = new StringBuilder(text.Length * 2);
+
+            AppendEscapedString(escapedStringBuilder, text);
+
+            if (!cache)
+            {
+                return escapedStringBuilder.ToString();
+            }
+
+            string escapedString = escapedStringBuilder.ToString();
+            lock (_unescapedToEscapedStrings)
+            {
+                _unescapedToEscapedStrings[text] = escapedString;
+            }
+
+            return escapedString;
+        }
+
+        /// <summary>
+        /// Convert the given integer into its hexadecimal representation.
+        /// </summary>
+        /// <param name="x">The number to convert, which must be non-negative and less than 16.</param>
+        /// <returns>The character which is the hexadecimal representation of <paramref name="x"/>.</returns>
+        private static char HexDigitChar(int x)
+        {
+            return (char)(x + (x < 10 ? '0' : ('a' - 10)));
+        }
+
+        private static bool IsHexDigit(char character)
+        {
+            return ((character >= '0') && (character <= '9'))
+                || ((character >= 'A') && (character <= 'F'))
+                || ((character >= 'a') && (character <= 'f'));
+        }
+
+        /// <summary>
+        /// Replaces all instances of %XX in the input string with the character represented
+        /// by the hexadecimal number XX.
+        /// </summary>
+        /// <param name="text">The string to unescape.</param>
+        /// <returns>The unescaped string.</returns>
+        public static string UnescapeAll(string text)
+        {
+            bool throwAwayBool;
+            return UnescapeAll(text, out throwAwayBool);
+        }
+
+        /// <summary>
+        /// Replaces all instances of %XX in the input string with the character represented
+        /// by the hexadecimal number XX.
+        /// </summary>
+        /// <param name="text">The string to unescape.</param>
+        /// <param name="escapingWasNecessary">Whether any replacements were made.</param>
+        /// <returns>The unescaped string.</returns>
+        public static string UnescapeAll(string text, out bool escapingWasNecessary)
+        {
+            escapingWasNecessary = false;
+
+            // If the string doesn't contain anything, then by definition it doesn't
+            // need unescaping.
+            if (string.IsNullOrEmpty(text))
+            {
+                return text;
+            }
+
+            // If there are no percent signs, just return the original string immediately.
+            // Don't even instantiate the StringBuilder.
+            int indexOfPercent = text.IndexOf('%');
+            if (indexOfPercent == -1)
+            {
+                return text;
+            }
+
+            // This is where we're going to build up the final string to return to the caller.
+            StringBuilder unescapedString = new StringBuilder(text.Length);
+
+            int currentPosition = 0;
+
+            // Loop until there are no more percent signs in the input string.
+            while (indexOfPercent != -1)
+            {
+                // There must be two hex characters following the percent sign
+                // for us to even consider doing anything with this.
+                if ((indexOfPercent <= (text.Length - 3)) && IsHexDigit(text[indexOfPercent + 1]) && IsHexDigit(text[indexOfPercent + 2]))
+                {
+                    // First copy all the characters up to the current percent sign into
+                    // the destination.
+                    unescapedString.Append(text, currentPosition, indexOfPercent - currentPosition);
+
+                    // Convert the %XX to an actual real character.
+                    string hexString = text.Substring(indexOfPercent + 1, 2);
+                    char unescapedCharacter = (char)int.Parse(
+                        hexString,
+                        NumberStyles.HexNumber,
+                        CultureInfo.InvariantCulture);
+
+                    // if the unescaped character is not on the exception list, append it
+                    unescapedString.Append(unescapedCharacter);
+
+                    // Advance the current pointer to reflect the fact that the destination string
+                    // is up to date with everything up to and including this escape code we just found.
+                    currentPosition = indexOfPercent + 3;
+
+                    escapingWasNecessary = true;
+                }
+
+                // Find the next percent sign.
+                indexOfPercent = text.IndexOf('%', indexOfPercent + 1);
+            }
+
+            // Okay, there are no more percent signs in the input string, so just copy the remaining
+            // characters into the destination.
+            unescapedString.Append(text, currentPosition, text.Length - currentPosition);
+
+            return unescapedString.ToString();
+        }
+    }
+}